--- conflicted
+++ resolved
@@ -1238,10 +1238,6 @@
         print(z)
         print(log_q_z)
         df = pd.DataFrame(z)
-<<<<<<< HEAD
-        z_labels = [param.name for param in self.parameters]
-        # z_labels = ["z%d" % d for d in range(1, self.D + 1)]
-=======
         # iterate over parameters to create label_names
         z_labels = []
         for param in self.parameters:
@@ -1251,7 +1247,6 @@
                 z_labels.extend([str(param.name) + str(i)
                                  for i in range(param.D)])
 
->>>>>>> 0ebb88bc
         df.columns = z_labels
         df["log_q_z"] = log_q_z
 
