""" Models. """

import numpy as np
import inspect
import tensorflow as tf
from scipy.stats import ttest_ind
from sklearn.neighbors import KernelDensity
from epi.error_formatters import format_type_err_msg
from epi.normalizing_flows import NormalizingFlow
from epi.util import (
    gaussian_backward_mapping,
    aug_lag_vars,
    unbiased_aug_grad,
    AugLagHPs,
    array_str,
    np_column_vec,
    plot_square_mat,
    get_hash,
    set_dir_index,
    get_dir_index,
)
import matplotlib.pyplot as plt
from matplotlib import animation
import pandas as pd
import seaborn as sns
import pickle
import time
import os

REAL_NUMERIC_TYPES = (int, float)

class Parameter(object):
    """Univariate parameter of a model.

    :param name: Parameter name.
    :type name: str
    :param D: Number of dimensions of parameter.
    :type D: int
    :param lb: Lower bound of variable, defaults to `np.NINF*np.ones(D)`.
    :type lb: np.ndarray, optional
    :param ub: Upper bound of variable, defaults to `np.PINF*np.ones(D)`.
    :type ub: np.ndarray, optional
    """

    def __init__(self, name, D, lb=None, ub=None):
        """Constructor method."""
        self._set_name(name)
        self._set_D(D)
        self._set_bounds(lb, ub)

    def _set_name(self, name):
        if type(name) is not str:
            raise TypeError(format_type_err_msg(self, "name", name, str))
        self.name = name

    def _set_D(self, D):
        if type(D) is not int:
            raise TypeError(format_type_err_msg(self, "D", D, int))
        if D < 1:
            raise ValueError("Dimension of parameter must be positive.")
        self.D = D

    def _set_bounds(self, lb, ub):
        if lb is None:
            lb = np.NINF * np.ones(self.D)
        elif isinstance(lb, REAL_NUMERIC_TYPES):
            lb = np.array([lb])

        if ub is None:
            ub = np.PINF * np.ones(self.D)
        elif isinstance(ub, REAL_NUMERIC_TYPES):
            ub = np.array([ub])

        if type(lb) is not np.ndarray:
            raise TypeError(format_type_err_msg(self, "lb", lb, np.ndarray))
        if type(ub) is not np.ndarray:
            raise TypeError(format_type_err_msg(self, "ub", ub, np.ndarray))

        lb_shape = lb.shape
        if len(lb_shape) != 1:
            raise ValueError("Lower bound lb must be vector.")
        if lb_shape[0] != self.D:
            raise ValueError("Lower bound lb does not have dimension D = %d." % self.D)

        ub_shape = ub.shape
        if len(ub_shape) != 1:
            raise ValueError("Upper bound ub must be vector.")
        if ub_shape[0] != self.D:
            raise ValueError("Upper bound ub does not have dimension D = %d." % self.D)

        for i in range(self.D):
            if lb[i] > ub[i]:
                raise ValueError(
                    "Parameter %s lower bound is greater than upper bound." % self.name
                )
            elif lb[i] == ub[i]:
                raise ValueError(
                    "Parameter %s lower bound is equal to upper bound." % self.name
                )

        self.lb = lb
        self.ub = ub


class Model(object):
    """Model to run emergent property inference on.  To run EPI on a model:

    #. Initialize an :obj:`epi.models.Model` with a list of :obj:`epi.models.Parameter`.
    #. Use :obj:`epi.models.Model.set_eps` to set the emergent property statistics of the model.
    #. Run emergent property inference for mean parameter :math:`\\mu` using :obj:`epi.models.Model.epi`.

    :param name: Name of model.
    :type name: str
    :param parameters: List of :obj:`epi.models.Parameter`.
    :type parameters: list
    """

    def __init__(self, name, parameters):
        self._set_name(name)
        self._set_parameters(parameters)
        self.eps = None
        self.M_test = 200
        self.M_norm = 200

    def _set_name(self, name):
        if type(name) is not str:
            raise TypeError(format_type_err_msg(self, "name", name, str))
        self.name = name

    def _set_parameters(self, parameters):
        if type(parameters) is not list:
            raise TypeError(format_type_err_msg(self, parameters, "parameters", list))
        for parameter in parameters:
            if not parameter.__class__.__name__ == "Parameter":
                raise TypeError(
                    format_type_err_msg(self, "parameter", parameter, Parameter)
                )
        if not self.parameter_check(parameters, verbose=True):
            raise ValueError("Invalid parameter list.")
        self.parameters = parameters
        self.D = sum([param.D for param in parameters])

    def set_eps(self, eps):
        """Set the emergent property statistic calculation for this model.

        The arguments of eps should be batch vectors of univariate parameter
        tensors following the naming convention in :obj:`self.Parameters`.

        :param eps: Emergent property statistics function.
        :type eps: function
        """
        fullargspec = inspect.getfullargspec(eps)
        args = fullargspec.args
        _parameters = []
        Ds = []
        for arg in args:
            found = False
            for param in self.parameters:
                if param.name == arg:
                    found = True
                    _parameters.append(param)
                    Ds.append(param.D)
                    self.parameters.remove(param)
                    break
            if not found:
                raise ValueError(
                    "Function eps has argument %s not in model parameter list." % arg
                )

        self.parameters = _parameters

        def _eps(z):
            ind = 0
            zs = []
            for D in Ds:
                zs.append(z[:, ind : (ind + D)])
                ind += D
            return eps(*zs)

        self.eps = _eps
        self.eps.__name__ = eps.__name__

        # Measure the eps dimensionality to populate self.m.
        z = tf.ones((1, self.D))
        T_z = self.eps(z)
        T_z_shape = T_z.shape
        if len(T_z_shape) != 2:
            raise ValueError("Method eps must return tf.Tensor of dimension (N, D).")
        self.m = T_z_shape[1]
        return None

    def _get_bounds(self,):
        lb = np.zeros((self.D,))
        ub = np.zeros((self.D,))
        ind = 0
        for param in self.parameters:
            lb[ind : (ind + param.D)] = param.lb
            ub[ind : (ind + param.D)] = param.ub
            ind += param.D
        return (lb, ub)

    def epi(
        self,
        mu,
        arch_type="coupling",
        num_stages=3,
        num_layers=2,
        num_units=None,
        batch_norm=True,
        bn_momentum=0.99,
        post_affine=False,
        random_seed=1,
        init_type=None,  # "iso_gauss",
        init_params=None,  # {"loc": 0.0, "scale": 1.0},
        K=10,
        num_iters=1000,
        N=500,
        lr=1e-3,
        c0=1.0,
        gamma=0.25,
        beta=4.0,
        alpha=0.05,
        nu=1.0,
        stop_early=False,
        log_rate=50,
        verbose=False,
        save_movie_data=False,
    ):
        """Runs emergent property inference for this model with mean parameter :math:`\\mu`.


        :param mu: Mean parameter of the emergent property.
        :type mu: np.ndarray
        :param arch_type: :math:`\\in` :obj:`['autoregressive', 'coupling']`, defaults to :obj:`'coupling'`.
        :type arch_type: str, optional
        :param num_stages: Number of coupling or autoregressive stages, defaults to 3.
        :type num_stages: int, optional
        :param num_layers: Number of neural network layer per conditional, defaults to 2.
        :type num_layers: int, optional
        :param num_units: Number of units per layer, defaults to max(2D, 15).
        :type num_units: int, optional
        :param batch_norm: Use batch normalization between stages, defaults to True.
        :type batch_norm: bool, optional
        :param bn_momentum: Batch normalization momentum parameter, defaults to 0.99.
        :type bn_momentrum: float, optional
        :param post_affine: Shift and scale following main transform, defaults to False.
        :type post_affine: bool, optional
        :param random_seed: Random seed of architecture parameters, defaults to 1.
        :type random_seed: int, optional
        :param init_type: :math:`\\in` :obj:`['iso_gauss', 'gaussian']`.
        :type init_type: str, optional
        :param init_params: Parameters according to :obj:`init_type`.
        :type init_params: dict, optional
        :param K: Number of augmented Lagrangian iterations, defaults to 10.
        :type K: int, float, optional
        :param num_iters: Number of optimization iterations, defaults to 1000.
        :type num_iters: int, optional
        :param N: Number of batch samples per iteration, defaults to 500.
        :type N: int, optional
        :param lr: Adam optimizer learning rate, defaults to 1e-3.
        :type lr: float, optional
        :param c0: Initial augmented Lagrangian coefficient, defaults to 1.0.
        :type c0: float, optional
        :param gamma: Augmented lagrangian hyperparameter, defaults to 0.25.
        :type gamma: float, optional
        :param beta: Augmented lagrangian hyperparameter, defaults to 4.0.
        :type beta: float, optional
        :param alpha: P-value threshold for convergence testing, defaults to 0.05.
        :type alpha: float, optional
        :param nu: Fraction of N for convergence testing, defaults to 0.1.
        :type nu: float, optional
        :param stop_early: Exit if converged, defaults to False.
        :type stop_early: bool, optional
        :param log_rate: Record optimization data every so iterations, defaults to 100.
        :type log_rate: int, optional
        :param verbose: Print optimization information, defaults to False.
        :type verbose: bool, optional
        :param save_movie_data: Save data for making optimization movie, defaults to False.
        :type save_movie_data: bool, optional
        :returns: q_theta, opt_df, save_path
        :rtype: epi.models.Distribution, pandas.DataFrame, str
        """
        if num_units is None:
            num_units = max(2 * self.D, 15)

        nf = NormalizingFlow(
            arch_type=arch_type,
            D=self.D,
            num_stages=num_stages,
            num_layers=num_layers,
            num_units=num_units,
            batch_norm=batch_norm,
            bn_momentum=bn_momentum,
            post_affine=post_affine,
            bounds=self._get_bounds(),
            random_seed=random_seed,
        )

        # Hyperparameter object
        aug_lag_hps = AugLagHPs(N, lr, c0, gamma, beta)

        # Initialize architecture to gaussian.
        print("Initializing %s architecture." % nf.to_string(), flush=True)
        if init_params is None:
            mu_init = np.zeros((self.D))
            Sigma = np.zeros((self.D, self.D))
            for i in range(self.D):
                if np.isneginf(nf.lb[i]) and np.isposinf(nf.ub[i]):
                    mu_init[i] = 0.0
                    Sigma[i, i] = 1.0
                elif np.isneginf(nf.lb[i]):
                    mu_init[i] = nf.ub[i] - 2.0
                    Sigma[i, i] = 1.0
                elif np.isposinf(nf.ub[i]):
                    mu_init[i] = nf.lb[i] + 2.0
                    Sigma[i, i] = 1.0
                else:
                    mu_init[i] = (nf.lb[i] + nf.ub[i]) / 2.0
                    Sigma[i, i] = np.square((nf.ub[i] - nf.lb[i]) / 4)
<<<<<<< HEAD
            mu_elem_diff = np.sum(np.square(mu_init[0] - mu_init))
            Sigma_diag_elem_diff = np.sum(np.square(Sigma[0,0] - np.diag(Sigma)))
            if (mu_elem_diff == 0. and Sigma_diag_elem_diff == 0.):
                init_type = "iso_gauss"
                init_params = {"loc": mu_init[0], "scale": Sigma[0,0]}
            else:
                init_type = "gaussian"
                init_params = {"mu": mu_init, "Sigma": Sigma}
        nf.initialize(init_type, init_params, verbose=verbose)
=======
            init_type = "gaussian"
            init_params = {"mu": mu_init, "Sigma": Sigma}
        nf.initialize(init_params["mu"], init_params["Sigma"])
>>>>>>> d434ffe1

        # Checkpoint the initialization.
        optimizer = tf.keras.optimizers.Adam(lr)
        ckpt = tf.train.Checkpoint(optimizer=optimizer, model=nf)
        ckpt_dir, exists = self.get_epi_path(init_params, nf, mu, aug_lag_hps)
        if exists:
            print("Loading cached epi at %s." % ckpt_dir)
            q_theta = self._get_epi_dist(-1, init_params, nf, mu, aug_lag_hps)
            opt_df = pd.read_csv(os.path.join(ckpt_dir, "opt_data.csv"), index_col=0)
            failed = (opt_df['cost'].isna()).sum() > 0 
            return q_theta, opt_df, ckpt_dir, failed
        manager = tf.train.CheckpointManager(ckpt, directory=ckpt_dir, max_to_keep=None)
        manager.save(checkpoint_number=0)

        print("Saving EPI models to %s." % ckpt_dir, flush=True)

        @tf.function
        def train_step(eta, c):
            with tf.GradientTape(persistent=True) as tape:
                z, log_q_z = nf(N)
                params = nf.trainable_variables
                tape.watch(params)
                H, R, R1s, R2 = aug_lag_vars(z, log_q_z, self.eps, mu, N)
                neg_H = -H
                lagrange_dot = tf.reduce_sum(tf.multiply(eta, R))
            aug_l2 = c / 2.0 * tf.reduce_sum(tf.square(R))
            cost = neg_H + lagrange_dot + aug_l2
            H_grad = tape.gradient(neg_H, params)
            lagrange_grad = tape.gradient(lagrange_dot, params)
            aug_grad = unbiased_aug_grad(R1s, R2, params, tape)
            gradients = [
                g1 + g2 + c * g3 for g1, g2, g3 in zip(H_grad, lagrange_grad, aug_grad)
            ]
            optimizer.apply_gradients(zip(gradients, params))
            return cost, H, R, z, log_q_z

        N_test = int(nu * N)
        # Initialize augmented Lagrangian parameters eta and c.
        eta, c = np.zeros((self.m,), np.float32), c0
        etas, cs = np.zeros((K, self.m)), np.zeros((K,))

        # Initialize optimization data frame.
        z, log_q_z = nf(N)
        H_0, R_0, _, _ = aug_lag_vars(z, log_q_z, self.eps, mu, N)
        cost_0 = -H_0 + np.dot(eta, R_0) + np.sum(np.square(R_0))
        R_keys = ["R%d" % (i + 1) for i in range(self.m)]
        opt_it_dfs = [self._opt_it_df(
            0, 
            0, 
            H_0.numpy(), 
            cost_0.numpy(), 
            R_0.numpy(), 
            log_rate, 
            R_keys)]

        # Record samples for movie.
        if save_movie_data:
            N_save = 200
            zs = [z.numpy()[:N_save, :]]
            log_q_zs = [log_q_z.numpy()[:N_save]]

        # Measure initial R norm distribution.
        mu_colvec = np_column_vec(mu).astype(np.float32).T
        norms = get_R_norm_dist(nf, self.eps, mu_colvec, self.M_norm, N)

        # EPI optimization
        print(format_opt_msg(0, 0, cost_0, H_0, R_0, 0.), flush=True)
        failed = False
        for k in range(1, K + 1):
            etas[k - 1], cs[k - 1], eta, c
            for i in range(1, num_iters + 1):
                time1 = time.time()
                cost, H, R, z, log_q_z = train_step(eta, c)
                time2 = time.time()
                if i % log_rate == 0:
		    time_per_it = time2 - time1
                    if verbose:
<<<<<<< HEAD
                        print(format_opt_msg(k, i, cost, H, R, time_per_it), flush=True)
                    iter = (k - 1) * num_iters + i
=======
                        print(format_opt_msg(k, i, cost, H, R), flush=True)
                    it = (k - 1) * num_iters + i
>>>>>>> d434ffe1
                    opt_it_dfs.append(
                        self._opt_it_df(
                            k, 
                            it, 
                            H.numpy(), 
                            cost.numpy(), 
                            R.numpy(), 
                            log_rate, 
                            R_keys)
                    )
                    if save_movie_data:
                        zs.append(z.numpy()[:N_save, :])
                        log_q_zs.append(log_q_z.numpy()[:N_save])
                if np.isnan(cost):
                    failed = True
                    if verbose:
                        print(format_opt_msg(k, i, cost, H, R), flush=True)
                    it = (k - 1) * num_iters + i
                    opt_it_dfs.append(
                        self._opt_it_df(
                            k, 
                            it, 
                            H.numpy(), 
                            cost.numpy(), 
                            R.numpy(), 
                            log_rate,
                            R_keys)
                    )
                    print("NaN in EPI optimization. Exiting.")
                    break
            if not verbose:
                print(format_opt_msg(k, i, cost, H, R, time_per_it), flush=True)

            # Save epi optimization data following aug lag iteration k.
            opt_it_df = pd.concat(opt_it_dfs)
            manager.save(checkpoint_number=k)

            if failed:
                converged = False
            else:
                R_means = get_R_mean_dist(nf, self.eps, mu_colvec, self.M_test, N_test)
                converged = self.test_convergence(R_means.numpy(), alpha)
            last_ind = opt_it_df["iteration"] == k * num_iters

            opt_it_df.loc[last_ind, "converged"] = converged
            self._save_epi_opt(ckpt_dir, opt_it_df, cs, etas)
            opt_it_dfs = [opt_it_df]

            if k < K:
                if np.isnan(cost):
                    break
                # Check for convergence if early stopping.
                if stop_early and converged:
                    break

                # Update eta and c
                eta = eta + c * R
                norms_k = get_R_norm_dist(nf, self.eps, mu_colvec, self.M_norm, N)
                t, p = ttest_ind(
                    norms_k.numpy(), gamma * norms.numpy(), equal_var=False
                )
                u = np.random.rand(1)
                if u < 1 - p / 2.0 and t > 0.0:
                    c = beta * c
                norms = norms_k

        time_per_it = time2 - time1
        if save_movie_data:
            np.savez(
                os.path.join(ckpt_dir,"movie_data.npz"),
                zs=np.array(zs),
                log_q_zs=np.array(log_q_zs),
                time_per_it=time_per_it,
                iterations=np.arange(0, k * num_iters + 1, log_rate),
            )
        else:
            np.savez(os.path.join(ckpt_dir, "timing.npz"), time_per_it=time_per_it)

        # Save hyperparameters.
        self.aug_lag_hps = aug_lag_hps

        # Return optimized distribution.
        q_theta = Distribution(nf, self.parameters)
        q_theta.set_batch_norm_trainable(False)

        return q_theta, opt_it_dfs[0], ckpt_dir, failed

    def get_epi_df(self):
        base_path = os.path.join("data", "epi", self.name)
        next_listdir = [os.path.join(base_path, f) for f in os.listdir(base_path)]
        init_paths = [f for f in next_listdir if os.path.isdir(f)]
        dfs = []
        for init_path in init_paths:
            init = get_dir_index(os.path.join(init_path, "init.pkl"))
            if init is None: 
                continue
<<<<<<< HEAD
            hps = pickle.load(open(hp_filename, "rb"))
            hps["N"] = hps["aug_lag_hps"].N
            hps["lr"] = hps["aug_lag_hps"].lr
            hps["c0"] = hps["aug_lag_hps"].c0
            hps["gamma"] = hps["aug_lag_hps"].gamma
            hps["beta"] = hps["aug_lag_hps"].beta
            del hps["aug_lag_hps"]
            del hps["init_type"]
            del hps["init_params"]
            hp_dfs.append(pd.DataFrame(hps, index=[i]))

            # Parse opt data file.
            opt_filename = epi_dir + opt_dir + "/opt_data.csv"
            opt_df_i = pd.read_csv(opt_filename)
            opt_df_i["hp"] = opt_dir
            opt_dfs.append(opt_df_i)

            # Calculate evaluation statistics
            conv_its = opt_df_i["converged"] == True
            if np.sum(conv_its) == 0:
                Hs.append(np.nan)
            else:
                Hs.append(np.max(opt_df_i.loc[conv_its, "H"]))

        hp_df = pd.concat(hp_dfs, sort=False)
        hp_df["H"] = np.array(Hs)
        opt_df = pd.concat(opt_dfs, sort=False)

        print("Found %d optimizations." % len(opt_df["hp"].unique()))

        return hp_df, opt_df

    def _save_hps(self, ckpt_dir, nf, aug_lag_hps, init_type, init_params):
        """Save hyperparameters to save directory.

        :param ckpt_dir: Path the save directory.
        :type ckpt_dir: str
        :param nf: Normalizing flow.
        :type nf: :obj:`epi.normalizing_flows.NormalizingFlow`
        :param aug_lag_hps: Augmented Lagrangian hyperparameters.
        :type aug_lag_hps: :obj:`epi.util.AugLagHPs`
        """

        print('aug_lag_hps')
        print(aug_lag_hps)
        print(type(aug_lag_hps))


        hps = {
            "arch_type": nf.arch_type,
            "num_stages": nf.num_stages,
            "num_layers": nf.num_layers,
            "num_units": nf.num_units,
            "batch_norm": nf.batch_norm,
            "bn_momentum": nf.bn_momentum,
            "post_affine": nf.post_affine,
            "random_seed": nf.random_seed,
            "init_type": init_type,
            "init_params": init_params,
            "aug_lag_hps": aug_lag_hps,
        }
        pickle.dump(hps, open(ckpt_dir + "hps.p", "wb"))
=======
            next_listdir = [os.path.join(init_path, f) for f in os.listdir(init_path)]
            arch_paths = [f for f in next_listdir if os.path.isdir(f)]
            for arch_path in arch_paths:
                arch = get_dir_index(os.path.join(arch_path, "arch.pkl"))
                if arch is None: 
                    continue
                next_listdir = [os.path.join(arch_path, f) for f in os.listdir(arch_path)]
                ep_paths = [f for f in next_listdir if os.path.isdir(f)]
                for ep_path in ep_paths:
                    ep = get_dir_index(os.path.join(ep_path, "ep.pkl"))
                    if ep is None: 
                        continue
                    next_listdir = [os.path.join(ep_path, f) for f in os.listdir(ep_path)]
                    AL_hp_paths = [f for f in next_listdir if os.path.isdir(f)]
                    for AL_hp_path in AL_hp_paths:
                        AL_hps = get_dir_index(os.path.join(AL_hp_path, "AL_hps.pkl"))
                        if AL_hps is None: 
                            continue
                        opt_data_file = os.path.join(AL_hp_path, "opt_data.csv")
                        if os.path.exists(opt_data_file):
                            df = pd.read_csv(opt_data_file)
                            df['path'] = AL_hp_path

                            df['init'] = df.shape[0]*[init]
                            df['arch'] = df.shape[0]*[arch]
                            df['EP'] = df.shape[0]*[ep]
                            df['AL_hps'] = df.shape[0]*[AL_hps]
                            dfs.append(df)
        return pd.concat(dfs)
>>>>>>> d434ffe1

    def epi_opt_movie(self, path):
        """Generate video of EPI optimization.

        :param path: Path to folder with optimization data.
        :type param: str
        """
        D = self.D
        palette = sns.color_palette()
        fontsize = 22

        z_filename = os.path.join(path, "movie_data.npz")
        opt_data_filename = os.path.join(path, "opt_data.csv")
        # Load zs for optimization.
        if os.path.exists(z_filename):
            z_file = np.load(z_filename)
        else:
            raise IOError("File %s does not exist." % z_filename)
        if os.path.exists(opt_data_filename):
            opt_data_df = pd.read_csv(opt_data_filename)
        else:
            raise IOError("File %s does not exist." % opt_data_filename)

        zs = z_file["zs"]
        log_q_zs = z_file["log_q_zs"]
        iters = z_file["iterations"]
        N_frames = len(iters)
        Hs = opt_data_df["H"]
        if (len(Hs) < N_frames) or (
            not np.isclose(iters, opt_data_df["iteration"][:N_frames]).all()
        ):
            raise IOError("opt_data.csv incompatible with movie_data.npz.")
        R_keys = []
        for key in opt_data_df.columns:
            if "R" in key:
                R_keys.append(key)
        m = len(R_keys)
        R = opt_data_df[R_keys].to_numpy()

        _iters = [iters[0]]
        _Hs = [Hs[0]]
        z = zs[0]
        log_q_z = log_q_zs[0]
        ylab_x = -0.075
        ylab_y = 0.6

        if not (self.name == "lds_2D"):
            iter_rows = 3
            # z_labels = [param.name for param in self.parameters]
            z_labels = ["z%d" % d for d in range(1, self.D + 1)]
            fig, axs = plt.subplots(D + iter_rows, D, figsize=(9, 12))
            H_ax = plt.subplot(D + iter_rows, 1, 1)
        else:
            z_labels = [r"$a_{11}$", r"$a_{12}$", r"$a_{21}$", r"$a_{22}$"]
            fig, axs = plt.subplots(4, 8, figsize=(16, 8))
            H_ax = plt.subplot(4, 2, 1)
            mode1s = []
            mode2s = []
            wsize = 100

        # Entropy lines
        x_end = 1.25 * iters[-1]
        opt_y_shiftx = -0.05
        num_iters = opt_data_df[opt_data_df["k"] == 1]["iteration"].max()
        K = opt_data_df["k"].max()
        log_rate = opt_data_df["iteration"][1]
        xticks = num_iters * np.arange(K + 1)
        H_ax.set_xlim(0, x_end)
        min_H, max_H = np.min(Hs), np.max(Hs)
        H_ax.set_ylim(min_H, max_H)
        (H_line,) = H_ax.plot(_iters, _Hs, c=palette[0])
        H_ax.set_ylabel(r"$H(q_\theta)$", rotation="horizontal", fontsize=fontsize)
        H_ax.yaxis.set_label_coords(ylab_x + opt_y_shiftx, ylab_y)
        H_ax.set_xticks(xticks)
        H_ax.set_xticklabels(len(xticks) * [""])
        H_ax.spines["bottom"].set_bounds(0, iters[-1])
        H_ax.spines["right"].set_visible(False)
        H_ax.spines["top"].set_visible(False)

        # Constraint lines
        if not (self.name == "lds_2D"):
            R_ax = plt.subplot(D + iter_rows, 1, 2)
        else:
            R_ax = plt.subplot(4, 2, 3)
        R_ax.set_xlim(0, iters[-1])
        min_R, max_R = np.min(R), np.max(R)
        R_ax.set_xlim(0, x_end)
        R_ax.set_ylim(min_R, max_R)
        R_ax.set_ylabel(r"$R(q_\theta)$", rotation="horizontal", fontsize=fontsize)
        R_ax.yaxis.set_label_coords(ylab_x + opt_y_shiftx, ylab_y)
        R_ax.set_xlabel("iterations", fontsize=(fontsize - 2))
        R_ax.set_xticks(xticks)
        xticklabels = ["0"] + ["%dk" % int(xtick / 1000) for xtick in xticks[1:]]
        R_ax.set_xticklabels(xticklabels, fontsize=(fontsize - 4))
        R_ax.spines["bottom"].set_bounds(0, iters[-1])
        R_ax.spines["right"].set_visible(False)
        R_ax.spines["top"].set_visible(False)

        if not (self.name == "lds_2D"):
            for j in range(D):
                axs[2, j].axis("off")
        else:
            # Plot the matrices
            def get_lds_2D_modes(z, log_q_z):
                M = log_q_z.shape[0]

                mode1 = np.logical_and(z[:, 1] > 0.0, z[:, 2] < 0)
                if sum(mode1) == 0:
                    mode1 = np.zeros((2, 2))
                else:
                    mode1_inds = np.arange(M)[mode1]
                    mode1_ind = mode1_inds[np.argmax(log_q_z[mode1])]
                    mode1 = np.reshape(z[mode1_ind], (2, 2))

                mode2 = np.logical_and(z[:, 1] < 0.0, z[:, 2] > 0)
                if sum(mode2) == 0:
                    mode2 = np.zeros((2, 2))
                else:
                    mode2_inds = np.arange(M)[mode2]
                    mode2_ind = mode2_inds[np.argmax(log_q_z[mode2])]
                    mode2 = np.reshape(z[mode2_ind], (2, 2))

                return mode1, mode2

            sqmat_xlims1 = [-0.2, 1.25]
            sqmat_xlims2 = [-0.05, 1.4]
            sqmat_ylims = [-0.05, 1.4]
            mode1, mode2 = get_lds_2D_modes(z, log_q_z)
            mode1s.append(mode1)
            mode2s.append(mode2)
            lw = 5
            gray = 0.4 * np.ones(3)
            bfrac = 0.05
            mat_ax = plt.subplot(2, 4, 5)
            texts = plot_square_mat(
                mat_ax,
                mode1,
                c=gray,
                lw=lw,
                fontsize=24,
                bfrac=bfrac,
                title="mode 1",
                xlims=sqmat_xlims1,
                ylims=sqmat_ylims,
                text_c=palette[1],
            )
            mat_ax = plt.subplot(2, 4, 6)
            texts += plot_square_mat(
                mat_ax,
                mode2,
                c=gray,
                lw=lw,
                fontsize=24,
                bfrac=bfrac,
                title="mode 2",
                xlims=sqmat_xlims2,
                ylims=sqmat_ylims,
                text_c=palette[3],
            )
            mode1_vec = np.reshape(mode1, (4,))
            mode2_vec = np.reshape(mode2, (4,))

        R_lines = []
        _Rs = []
        for i in range(m):
            _Rs.append([R[0, i]])
            (R_line,) = R_ax.plot(
                _iters, _Rs[i], label=R_keys[i], c="k"
            )  # palette[i + 1])
            R_lines.append(R_line)
        # R_ax.legend(loc=9)

        lines = [H_line] + R_lines

        # Get axis limits
        ax_mins = []
        ax_maxs = []
        lb, ub = self._get_bounds()
        for i in range(D):
            if np.isneginf(lb[i]):
                ax_mins.append(np.min(zs[:, :, i]))
            else:
                ax_mins.append(lb[i])

            if np.isposinf(ub[i]):
                ax_maxs.append(np.max(zs[:, :, i]))
            else:
                ax_maxs.append(ub[i])

        # Collect scatters
        cmap = plt.get_cmap("viridis")
        scats = []
        if not (self.name == "lds_2D"):
            scat_i = iter_rows
            scat_j = 0
        else:
            scat_i = 0
            scat_j = 4

        for i in range(D - 1):
            for j in range(i + 1, D):
                ax = axs[i + scat_i][j + scat_j]
                scats.append(ax.scatter(z[:, j], z[:, i], c=log_q_zs[0], cmap=cmap))
                ax.set_xlim(ax_mins[j], ax_maxs[j])
                ax.set_ylim(ax_mins[i], ax_maxs[i])
                ax.spines["right"].set_visible(False)
                ax.spines["top"].set_visible(False)

        kdes = []
        conts = []
        kde_scale_fac = 0.1
        nlevels = 10
        num_grid = 20
        for i in range(1, D):
            ax_len_i = ax_maxs[i] - ax_mins[i]
            grid_ys = np.linspace(ax_mins[i], ax_maxs[i], num_grid)
            for j in range(i):
                ax_len_j = ax_maxs[j] - ax_mins[j]
                grid_xs = np.linspace(ax_mins[j], ax_maxs[j], num_grid)
                ax = axs[i + scat_i][j + scat_j]
                kde = KernelDensity(
                    kernel="gaussian",
                    bandwidth=kde_scale_fac * (ax_len_i + ax_len_j) / 2.0,
                )
                _z = z[:, [j, i]]
                kde.fit(_z, log_q_z)
                z_grid = np.meshgrid(grid_xs, grid_ys)
                z_grid_mat = np.stack(
                    [
                        np.reshape(z_grid[0], (num_grid ** 2)),
                        np.reshape(z_grid[1], (num_grid ** 2)),
                    ],
                    axis=1,
                )
                scores_ij = kde.score_samples(z_grid_mat)
                scores_ij = np.reshape(scores_ij, (num_grid, num_grid))
                levels = np.linspace(np.min(scores_ij), np.max(scores_ij), 20)
                cont = ax.contourf(z_grid[0], z_grid[1], scores_ij, levels=levels)
                conts.append(cont)
                ax.set_xlim(ax_mins[i], ax_maxs[i])
                ax.set_ylim(ax_mins[j], ax_maxs[j])
                kdes.append(kde)

        for i in range(D):
            axs[i + scat_i][scat_j].set_ylabel(
                z_labels[i], rotation="horizontal", fontsize=fontsize
            )
            axs[i + scat_i][scat_j].yaxis.set_label_coords(D * ylab_x, ylab_y)
            axs[-1][i + scat_j].set_xlabel(z_labels[i], fontsize=fontsize)
            axs[i + scat_i][i + scat_j].set_xlim(ax_mins[i], ax_maxs[i])
            axs[i + scat_i][i + scat_j].set_ylim(ax_mins[i], ax_maxs[i])
            axs[i + scat_i][i + scat_j].spines["right"].set_visible(False)
            axs[i + scat_i][i + scat_j].spines["top"].set_visible(False)

        # Plot modes
        if self.name == "lds_2D":
            for i in range(D - 1):
                for j in range(i + 1, D):
                    (line,) = axs[i + scat_i, j + scat_j].plot(
                        mode1_vec[j], mode1_vec[i], "o", c=palette[1]
                    )
                    lines.append(line)
                    (line,) = axs[i + scat_i, j + scat_j].plot(
                        mode2_vec[j], mode2_vec[i], "o", c=palette[3]
                    )
                    lines.append(line)

        # Tick labels
        for i in range(D):
            for j in range(1, D):
                axs[i + scat_i, j + scat_j].set_yticklabels([])
        for i in range(D - 1):
            for j in range(D):
                axs[i + scat_i, j + scat_j].set_xticklabels([])

        def update(frame):
            _iters.append(iters[frame])
            _Hs.append(Hs[frame])
            for i in range(m):
                _Rs[i].append(R[frame, i])
            z = zs[frame]
            log_q_z = log_q_zs[frame]
            cvals = log_q_z - np.min(log_q_z)
            cvals = cvals / np.max(cvals)

            # Update entropy plot
            lines[0].set_data(_iters, _Hs)
            for i in range(m):
                lines[i + 1].set_data(_iters, _Rs[i])

            # Update modes.
            if self.name == "lds_2D":
                mode1, mode2 = get_lds_2D_modes(z, log_q_z)
                mode1s.append(mode1)
                mode2s.append(mode2)

                mode1_avg = np.mean(np.array(mode1s)[-wsize:, :], axis=0)
                mode2_avg = np.mean(np.array(mode2s)[-wsize:, :], axis=0)
                mode1_vec = np.reshape(mode1_avg, (4,))
                mode2_vec = np.reshape(mode2_avg, (4,))
                ind = 0
                for i in range(2):
                    for j in range(2):
                        texts[ind].set_text("%.1f" % mode1_avg[i, j])
                        texts[ind + 4].set_text("%.1f" % mode2_avg[i, j])
                        ind += 1

                ind = 0
                for i in range(D - 1):
                    for j in range(i + 1, D):
                        lines[1 + m + ind].set_data(mode1_vec[j], mode1_vec[i])
                        ind += 1
                        lines[1 + m + ind].set_data(mode2_vec[j], mode2_vec[i])
                        ind += 1

            # Update scatters
            _ind = 0
            for i in range(D - 1):
                for j in range(i + 1, D):
                    scats[_ind].set_offsets(np.stack((z[:, j], z[:, i]), axis=1))
                    scats[_ind].set_color(cmap(cvals))
                    _ind += 1

            while conts:
                cont = conts.pop(0)
                for coll in cont.collections:
                    coll.remove()

            _ind = 0
            for i in range(1, D):
                grid_ys = np.linspace(ax_mins[i], ax_maxs[i], num_grid)
                for j in range(i):
                    grid_xs = np.linspace(ax_mins[j], ax_maxs[j], num_grid)
                    kde = kdes[_ind]
                    _z = z[:, [j, i]]
                    kde.fit(_z, log_q_z)
                    z_grid = np.meshgrid(grid_xs, grid_ys)
                    z_grid_mat = np.stack(
                        [
                            np.reshape(z_grid[0], (num_grid ** 2)),
                            np.reshape(z_grid[1], (num_grid ** 2)),
                        ],
                        axis=1,
                    )
                    scores_ij = kde.score_samples(z_grid_mat)
                    scores_ij = np.reshape(scores_ij, (num_grid, num_grid))
                    ax = axs[i + scat_i][j + scat_j]
                    levels = np.linspace(np.min(scores_ij), np.max(scores_ij), 20)
                    cont = ax.contourf(z_grid[0], z_grid[1], scores_ij, levels=levels)
                    conts.append(cont)

            return lines + scats

        if self.name == "lds_2D":
            frames = []
            skip = False
            logs_per_k = num_iters // log_rate
            for k in range(K):
                for iter in range(0, logs_per_k):
                    if k == 0:
                        frames += 4 * [k * logs_per_k + iter]
                    elif 1 <= k and k <= 2:
                        frames += 2 * [k * logs_per_k + iter]
                    else:
                        if not skip:
                            frames += [k * logs_per_k + iter]
                        skip = not skip
        else:
            frames = range(N_frames)

        ani = animation.FuncAnimation(fig, update, frames=frames, blit=True)

        Writer = animation.writers["ffmpeg"]
        writer = Writer(fps=30, metadata=dict(artist="Me"), bitrate=1800)

        ani.save(os.path.join(path,"epi_opt.mp4"), writer=writer)
        return None

    def test_convergence(self, R_means, alpha, verbose=False):
        """Tests convergence of EPI constraints.

        :param R_means: Emergent property statistic means.
        :type R_means: np.ndarray
        :param alpha: P-value threshold.
        :type alpha: float
        """
        M, m = R_means.shape
        gt = np.sum(R_means > 0.0, axis=0).astype(np.float32)
        lt = np.sum(R_means < 0.0, axis=0).astype(np.float32)
        p_vals = 2 * np.minimum(gt / M, lt / M)
        if verbose:
            print(p_vals, alpha / m)
        return np.prod(p_vals > (alpha / m))

    def _opt_it_df(self, k, it, H, cost, R, log_rate, R_keys):
        d = {
            "k": k, 
            "iteration": it, 
            "H": H, 
            "cost": cost, 
            "converged": None
        }
        d.update(zip(R_keys, list(R)))
        return pd.DataFrame(d, index=[it//log_rate])

    def _save_epi_opt(self, save_path, opt_df, etas, cs):
        np.savez(os.path.join(save_path, "opt_data.npz"), etas=etas, cs=cs)
        opt_df.to_csv(os.path.join(save_path, "opt_data.csv"))

    def get_epi_path(self, init_params, nf, mu, AL_hps, eps_name=None):
        if eps_name is not None:
            _eps_name = eps_name
        else:
            if self.eps is not None:
                _eps_name = self.eps.__name__
            else:
                raise AttributeError("Model.eps is not set.")
        init_hash = get_hash([init_params["mu"], init_params["Sigma"], nf.lb, nf.ub])
        ep_hash = get_hash([_eps_name, mu])

        base_path = os.path.join("data", "epi")

        epi_path = os.path.join(
            base_path,
            self.name,
            init_hash,
            nf.to_string(),
            ep_hash,
            AL_hps.to_string(),
        )

        if not os.path.exists(epi_path):
            os.makedirs(epi_path)

        init_index = {
            "mu": init_params["mu"],
            "Sigma": init_params["Sigma"],
            "lb": nf.lb,
            "ub": nf.ub,
        }
        init_index_file = os.path.join(
            base_path,
            self.name, 
            init_hash,
            "init.pkl"
        )

        arch_index = {
            "arch_type": nf.arch_type,
            "D": nf.D,
            "num_stages": nf.num_stages,
            "num_layers": nf.num_layers,
            "num_units": nf.num_units,
            "batch_norm": nf.batch_norm,
            "bn_momentum": nf.bn_momentum,
            "post_affine": nf.post_affine,
            "lb": nf.lb,
            "ub": nf.ub,
            "random_seed": nf.random_seed,
        }
        arch_index_file = os.path.join(
            base_path,
            self.name,
            init_hash,
            nf.to_string(),
            "arch.pkl",
        )

        ep_index = {
            "name": _eps_name,
            "mu": mu,
        }
        ep_index_file = os.path.join(
            base_path,
            self.name,
            init_hash,
            nf.to_string(),
            ep_hash,
            "ep.pkl",
        )

        AL_hp_index = {
            "N": AL_hps.N,
            "lr": AL_hps.lr,
            "c0": AL_hps.c0,
            "gamma": AL_hps.gamma,
            "beta": AL_hps.beta,
        }
        AL_hp_index_file = os.path.join(
            base_path,
            self.name,
            init_hash,
            nf.to_string(),
            ep_hash,
            AL_hps.to_string(),
            "AL_hps.pkl",
        )

        indexes = [init_index, arch_index, ep_index, AL_hp_index]
        index_files = [
            init_index_file,
            arch_index_file,
            ep_index_file,
            AL_hp_index_file,
        ]

        for index, index_file in zip(indexes, index_files):
            exists = set_dir_index(index, index_file)

        # if final index is set, this EPI opt has been run before.
        return epi_path, exists

    def get_epi_dist(self, df_row):
        init = df_row["init"]
        ep = df_row["EP"]

        k = int(df_row["k"])
        init_params = {"mu":init["mu"], "Sigma":init["Sigma"]}
        nf = self._df_row_to_nf(df_row)
        mu = ep["mu"]
        aug_lag_hps = self._df_row_to_al_hps(df_row)
        return self._get_epi_dist(k, init_params, nf, mu, aug_lag_hps)

    def _df_row_to_nf(self, df_row):
        arch = df_row['arch']
        nf = NormalizingFlow(
            arch_type=arch["arch_type"],
            D=arch["D"],
            num_stages=arch["num_stages"],
            num_layers=arch["num_layers"],
            num_units=arch["num_units"],
            batch_norm=arch["batch_norm"],
            bn_momentum=arch["bn_momentum"],
            post_affine=arch["post_affine"],
            bounds=(arch["lb"], arch["ub"]),
            random_seed=arch["random_seed"],
        )
        return nf

    def _df_row_to_al_hps(self, df_row):
        AL_hps = df_row['AL_hps']
        aug_lag_hps = AugLagHPs(
            N=AL_hps["N"],
            lr=AL_hps["lr"],
            c0=AL_hps["c0"],
            gamma=AL_hps["gamma"],
            beta=AL_hps["beta"],
        )
        return aug_lag_hps


    def _get_epi_dist(self, k, init_params, nf, mu, aug_lag_hps):
        if k is not None:
            if type(k) is not int:
                raise TypeError(format_type_err_msg("Model.load_epi_dist", "k", k, int))

        optimizer = tf.keras.optimizers.Adam(aug_lag_hps.lr)
        checkpoint = tf.train.Checkpoint(optimizer=optimizer, model=nf)
        ckpt_dir, exists = self.get_epi_path(init_params, nf, mu, aug_lag_hps)
        if not exists:
            return None
        ckpt_state = tf.train.get_checkpoint_state(ckpt_dir)
        if ckpt_state is not None:
            ckpts = ckpt_state.all_model_checkpoint_paths
        else:
            raise ValueError("No checkpoints found.")

        num_ckpts = len(ckpts)
        if k >= num_ckpts and k < -num_ckpts:
            raise ValueError("Index of checkpoint 'k' out of range.")

        if k >= 0:
            status = checkpoint.restore(ckpts[k])
        else:
            status = checkpoint.restore(ckpts[num_ckpts+k])
        status.expect_partial()
        q_theta = Distribution(nf, self.parameters)
        return q_theta

    def get_convergence_epoch(
        self, init_params, nf, mu, aug_lag_hps, alpha=0.05, nu=0.1, mu_test=None
    ):

        if mu_test is not None:
            _mu = np_column_vec(mu_test).astype(np.float32).T
        else:
            _mu = np_column_vec(mu).astype(np.float32).T
        N_test = int(nu * aug_lag_hps.N)

        optimizer = tf.keras.optimizers.Adam(aug_lag_hps.lr)
        checkpoint = tf.train.Checkpoint(optimizer=optimizer, model=nf)
        ckpt_dir, exists = self.get_epi_path(init_params, nf, mu, aug_lag_hps)
        if not exists:
            return None, None, None

        ckpt_state = tf.train.get_checkpoint_state(ckpt_dir)
        if ckpt_state is not None:
            ckpts = ckpt_state.all_model_checkpoint_paths
        else:
            raise ValueError("No checkpoints found.")
        num_ckpts = len(ckpts)

        best_k = None
        best_H = None
        converged = False
        for k in range(num_ckpts):
            status = checkpoint.restore(ckpts[k])
            status.expect_partial()

            m = _mu.shape[1]
            z, log_q_z = nf(self.M_test * N_test)
            T_x = self.eps(z)
            T_x = tf.reshape(T_x, (self.M_test, N_test, m))
            R_means = tf.reduce_mean(T_x, axis=1) - _mu

            # R_means = get_R_mean_dist(nf, self.eps, _mu, self.M_test, N_test)
            _converged = self.test_convergence(R_means.numpy(), alpha, verbose=True)
            if _converged:
                H = -np.mean(log_q_z.numpy())
                if best_H is None or best_H < H:
                    best_k = k
                    best_H = H
                converged = True
        return best_k, converged, best_H

    def parameter_check(self, parameters, verbose=False):
        """Check that model parameter list has no duplicates and valid bounds.

        :param parameters: List of :obj:`epi.models.Parameter`.
        :type parameters: list
        :param verbose: Print rationale for check failure if True, defaults to False.
        :type verbose: bool, optional
        :return: True if parameter list is valid.
        :rtype: bool
        """
        d = dict()
        for param in parameters:
            name = param.name
            if name in d:
                if verbose:
                    print("Warning: Duplicate parameter %s in Model.parameters." % name)
                return False
            else:
                d[name] = True

            lb = param.lb
            ub = param.ub
            for i in range(param.D):
                lb_i = lb[i]
                ub_i = ub[i]
                if lb_i == ub_i:
                    if verbose:
                        print(
                            "Warning: Left bound equal to right bound for parameter %s."
                            % name
                        )
                    return False
                elif lb_i > ub_i:
                    if verbose:
                        print(
                            "Warning: Left bound greater than right bound for parameter %s."
                            % name
                        )
                    return False

        return True


class Distribution(object):
    """Distribution class with numpy UI, and tensorflow-enabled methods.

    Obtain samples, log densities, gradients and Hessians of a distribution
    defined by a normalizing flow optimized via tensorflow.

    :param nf: Normalizing flow trained via tensorflow.
    :type nf: :obj:`epi.normalizing_flows.NormalizingFlow`
    :param parameters: List of :obj:`epi.models.Parameter`. Defaults to z1, ..
    :type parameters: list, optional
    """

    def __init__(self, nf, parameters=None):
        self._set_nf(nf)
        self.D = self.nf.D
        self._set_parameters(parameters)

    def __call__(self, N):
        z, _ = self.nf(N)
        return z.numpy()

    def _set_nf(self, nf):
        self.nf = nf

    def _set_parameters(self, parameters):
        if parameters is None:
            parameters = [Parameter("z%d" % (i + 1), 1) for i in range(self.D)]
            self.parameters = parameters
        elif type(parameters) is not list:
            raise TypeError(format_type_err_msg(self, "parameters", parameters, list))
        else:
            for parameter in parameters:
                if not parameter.__class__.__name__ == "Parameter":
                    raise TypeError(
                        format_type_err_msg(self, "parameter", parameter, Parameter)
                    )
            self.parameters = parameters

    def sample(self, N):
        """Sample N times.

        :param N: Number of samples.
        :type N: int:
        :returns: N samples.
        :rtype: np.ndarray
        """
        if type(N) is not int:
            raise TypeError(self, "N", N, int)
        elif N < 1:
            raise ValueError(
                "Distribution.sample must be called with positive int not %d." % N
            )
        return self.__call__(N)

    def log_prob(self, z):
        """Calculates log probability of samples from distribution.

        :param z: Samples from distribution.
        :type z: np.ndarray
        :returns: Log probability of samples.
        :rtype: np.ndarray
        """
        z = self._set_z_type(z)
        return self.nf.trans_dist.log_prob(z).numpy()

    def gradient(self, z):
        """Calculates the gradient :math:`\\nabla_z \\log p(z))`.

        :param z: Samples from distribution.
        :type z: np.ndarray
        :returns: Gradient of log probability with respect to z.
        :rtype: np.ndarray
        """
        z = self._set_z_type(z)
        z = tf.Variable(initial_value=z, trainable=True)
        grad_z = self._gradient(z)
        del z  # Get rid of dummy variable.
        return grad_z.numpy()

    @tf.function
    def _gradient(self, z):
        with tf.GradientTape() as tape:
            log_q_z = self.nf.trans_dist.log_prob(z)
        return tape.gradient(log_q_z, z)

    def hessian(self, z):
        """Calculates the Hessian :math:`\\frac{\\partial^2 \\log p(z)}{\\partial z \\partial z^\\top}`.

        :param z: Samples from distribution.
        :type z: np.ndarray
        :returns: Hessian of log probability with respect to z.
        :rtype: np.ndarray
        """
        z = self._set_z_type(z)
        z = tf.Variable(initial_value=z, trainable=True)
        hess_z = self._hessian(z)
        del z  # Get rid of dummy variable.
        return hess_z.numpy()

    @tf.function
    def _hessian(self, z):
        with tf.GradientTape(persistent=True) as tape:
            log_q_z = self.nf.trans_dist.log_prob(z)
            dldz = tape.gradient(log_q_z, z)
        return tape.batch_jacobian(dldz, z)

    def _set_z_type(self, z):
        if type(z) is list:
            z = np.ndarray(z)
        if type(z) is not np.ndarray:
            raise TypeError(self, z, "z", np.ndarray)
        z = z.astype(np.float32)
        return z

    def plot_dist(self, N=200, kde=True):
        z = self.sample(N)
        log_q_z = self.log_prob(z)
        df = pd.DataFrame(z)
        # iterate over parameters to create label_names
        z_labels = []
        for param in self.parameters:
            if param.D == 1:
                z_labels.append(param.name)
            else:
                z_labels.extend([str(param.name) + str(i) for i in range(param.D)])

        df.columns = z_labels
        df["log_q_z"] = log_q_z

        log_q_z_std = log_q_z - np.min(log_q_z)
        log_q_z_std = log_q_z_std / np.max(log_q_z_std)
        cmap = plt.get_cmap("viridis")
        g = sns.PairGrid(df, vars=z_labels)
        g = g.map_upper(plt.scatter, color=cmap(log_q_z_std))
        if kde:
            g = g.map_diag(sns.kdeplot)
            g = g.map_lower(sns.kdeplot)
        return g

    def set_batch_norm_trainable(self, trainable):
        bijectors = self.nf.trans_dist.bijector.bijectors
        for bijector in bijectors:
            if type(bijector).__name__ == "BatchNormalization":
                bijector._training = trainable
        return None


@tf.function
def two_dim_T_x_batch(nf, eps, M, N, m):
    z, _ = nf(M * N)
    T_x = eps(z)
    T_x = tf.reshape(T_x, (M, N, m))
    return T_x


@tf.function
def get_R_norm_dist(nf, eps, mu, M, N):
    m = mu.shape[1]
    T_x = two_dim_T_x_batch(nf, eps, M, N, m)
    return tf.reduce_sum(tf.square(tf.reduce_mean(T_x, axis=1) - mu), axis=1)


@tf.function
def get_R_mean_dist(nf, eps, mu, M, N):
    m = mu.shape[1]
    T_x = two_dim_T_x_batch(nf, eps, M, N, m)
    return tf.reduce_mean(T_x, axis=1) - mu


def format_opt_msg(k, i, cost, H, R):
    s1 = "" if cost < 0.0 else " "
    s2 = "" if H < 0.0 else " "
    args = (k, i, s1, cost, s2, H, np.sum(np.square(R)), time_per_it)
    return "EPI(k=%2d,i=%4d): cost %s%.2E, H %s%.2E, |R|^2 %.2E, %.2E s/it" % args<|MERGE_RESOLUTION|>--- conflicted
+++ resolved
@@ -317,21 +317,9 @@
                 else:
                     mu_init[i] = (nf.lb[i] + nf.ub[i]) / 2.0
                     Sigma[i, i] = np.square((nf.ub[i] - nf.lb[i]) / 4)
-<<<<<<< HEAD
-            mu_elem_diff = np.sum(np.square(mu_init[0] - mu_init))
-            Sigma_diag_elem_diff = np.sum(np.square(Sigma[0,0] - np.diag(Sigma)))
-            if (mu_elem_diff == 0. and Sigma_diag_elem_diff == 0.):
-                init_type = "iso_gauss"
-                init_params = {"loc": mu_init[0], "scale": Sigma[0,0]}
-            else:
-                init_type = "gaussian"
-                init_params = {"mu": mu_init, "Sigma": Sigma}
-        nf.initialize(init_type, init_params, verbose=verbose)
-=======
             init_type = "gaussian"
             init_params = {"mu": mu_init, "Sigma": Sigma}
         nf.initialize(init_params["mu"], init_params["Sigma"])
->>>>>>> d434ffe1
 
         # Checkpoint the initialization.
         optimizer = tf.keras.optimizers.Adam(lr)
@@ -409,13 +397,8 @@
                 if i % log_rate == 0:
 		    time_per_it = time2 - time1
                     if verbose:
-<<<<<<< HEAD
-                        print(format_opt_msg(k, i, cost, H, R, time_per_it), flush=True)
-                    iter = (k - 1) * num_iters + i
-=======
                         print(format_opt_msg(k, i, cost, H, R), flush=True)
                     it = (k - 1) * num_iters + i
->>>>>>> d434ffe1
                     opt_it_dfs.append(
                         self._opt_it_df(
                             k, 
@@ -512,70 +495,6 @@
             init = get_dir_index(os.path.join(init_path, "init.pkl"))
             if init is None: 
                 continue
-<<<<<<< HEAD
-            hps = pickle.load(open(hp_filename, "rb"))
-            hps["N"] = hps["aug_lag_hps"].N
-            hps["lr"] = hps["aug_lag_hps"].lr
-            hps["c0"] = hps["aug_lag_hps"].c0
-            hps["gamma"] = hps["aug_lag_hps"].gamma
-            hps["beta"] = hps["aug_lag_hps"].beta
-            del hps["aug_lag_hps"]
-            del hps["init_type"]
-            del hps["init_params"]
-            hp_dfs.append(pd.DataFrame(hps, index=[i]))
-
-            # Parse opt data file.
-            opt_filename = epi_dir + opt_dir + "/opt_data.csv"
-            opt_df_i = pd.read_csv(opt_filename)
-            opt_df_i["hp"] = opt_dir
-            opt_dfs.append(opt_df_i)
-
-            # Calculate evaluation statistics
-            conv_its = opt_df_i["converged"] == True
-            if np.sum(conv_its) == 0:
-                Hs.append(np.nan)
-            else:
-                Hs.append(np.max(opt_df_i.loc[conv_its, "H"]))
-
-        hp_df = pd.concat(hp_dfs, sort=False)
-        hp_df["H"] = np.array(Hs)
-        opt_df = pd.concat(opt_dfs, sort=False)
-
-        print("Found %d optimizations." % len(opt_df["hp"].unique()))
-
-        return hp_df, opt_df
-
-    def _save_hps(self, ckpt_dir, nf, aug_lag_hps, init_type, init_params):
-        """Save hyperparameters to save directory.
-
-        :param ckpt_dir: Path the save directory.
-        :type ckpt_dir: str
-        :param nf: Normalizing flow.
-        :type nf: :obj:`epi.normalizing_flows.NormalizingFlow`
-        :param aug_lag_hps: Augmented Lagrangian hyperparameters.
-        :type aug_lag_hps: :obj:`epi.util.AugLagHPs`
-        """
-
-        print('aug_lag_hps')
-        print(aug_lag_hps)
-        print(type(aug_lag_hps))
-
-
-        hps = {
-            "arch_type": nf.arch_type,
-            "num_stages": nf.num_stages,
-            "num_layers": nf.num_layers,
-            "num_units": nf.num_units,
-            "batch_norm": nf.batch_norm,
-            "bn_momentum": nf.bn_momentum,
-            "post_affine": nf.post_affine,
-            "random_seed": nf.random_seed,
-            "init_type": init_type,
-            "init_params": init_params,
-            "aug_lag_hps": aug_lag_hps,
-        }
-        pickle.dump(hps, open(ckpt_dir + "hps.p", "wb"))
-=======
             next_listdir = [os.path.join(init_path, f) for f in os.listdir(init_path)]
             arch_paths = [f for f in next_listdir if os.path.isdir(f)]
             for arch_path in arch_paths:
@@ -605,7 +524,6 @@
                             df['AL_hps'] = df.shape[0]*[AL_hps]
                             dfs.append(df)
         return pd.concat(dfs)
->>>>>>> d434ffe1
 
     def epi_opt_movie(self, path):
         """Generate video of EPI optimization.
